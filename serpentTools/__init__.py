<<<<<<< HEAD
from serpentTools import settings
from serpentTools import parsers


# List TODOS/feature requests here for now
# Compatability
# TODO: Python 2 support
# TODO: Test compatability with earlier numpy releases
# Usage/scripting
# TODO: Update rc with dictionary
# TODO: Update rc with yaml file into dictionary
# TODO: Capture materials with underscores for depletion
# XS Storage
# TODO: Add expandable keys of XS to preserve
# TODO: Homogenized universe data container

from ._version import get_versions
__version__ = get_versions()['version']
del get_versions

settings.messages.info('Using version {}'.format(__version__))
=======
import os

ROOT_DIR = os.path.dirname(__file__)

from serpentTools.parsers import read
from serpentTools import messages

# List TODOS/feature requests here for now
# Compatibility
# TODO: Test compatibility with earlier numpy releases
# Usage/scripting
# TODO: Update rc with dictionary
# TODO: Update rc with yaml file into dictionary
# TODO: Capture materials with underscores for depletion
# TODO: Find a way to capture some or all of log messages for testing

from ._version import get_versions
__version__ = get_versions()['version']
del get_versions

messages.info('Using version {}'.format(__version__))
>>>>>>> 1b61bbab
<|MERGE_RESOLUTION|>--- conflicted
+++ resolved
@@ -1,26 +1,3 @@
-<<<<<<< HEAD
-from serpentTools import settings
-from serpentTools import parsers
-
-
-# List TODOS/feature requests here for now
-# Compatability
-# TODO: Python 2 support
-# TODO: Test compatability with earlier numpy releases
-# Usage/scripting
-# TODO: Update rc with dictionary
-# TODO: Update rc with yaml file into dictionary
-# TODO: Capture materials with underscores for depletion
-# XS Storage
-# TODO: Add expandable keys of XS to preserve
-# TODO: Homogenized universe data container
-
-from ._version import get_versions
-__version__ = get_versions()['version']
-del get_versions
-
-settings.messages.info('Using version {}'.format(__version__))
-=======
 import os
 
 ROOT_DIR = os.path.dirname(__file__)
@@ -41,5 +18,4 @@
 __version__ = get_versions()['version']
 del get_versions
 
-messages.info('Using version {}'.format(__version__))
->>>>>>> 1b61bbab
+messages.info('Using version {}'.format(__version__))