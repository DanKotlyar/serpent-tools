--- conflicted
+++ resolved
@@ -1,223 +1,204 @@
-"""Tests for the settings loaders."""
-<<<<<<< HEAD
-import warnings
-import unittest
-
-from serpentTools import settings
-from serpentTools.messages import deprecated, willChange
-=======
-from os.path import join
-from os import remove
-import warnings
-import unittest
-
-import yaml
-import six
-
-from serpentTools import settings
-from serpentTools.messages import deprecated, willChange
-from serpentTools.tests import TEST_ROOT
-
->>>>>>> 57cea242
-
-class DefaultSettingsTester(unittest.TestCase):
-    """Class to test the functionality of the master loader."""
-
-    @classmethod
-    def setUpClass(cls):
-        cls.defaultLoader = settings.DefaultSettingsLoader()
-        cls.testSetting = 'depletion.metadataKeys'
-        cls.testSettingExpected = ['ZAI', 'NAMES', 'DAYS', 'BU']
-        cls.testSettingMethod = cls.assertListEqual
-
-    def test_getDefault(self):
-        """Verify the default settings loader properly retrives defaults."""
-        self.testSettingMethod(self._getLoaderSetting(self.testSetting),
-                               self.testSettingExpected)
-
-    def test_cannotChangeDefaults(self):
-        """Verify the default settings loader is locked after creation."""
-        with self.assertRaises(KeyError):
-            self.defaultLoader['this'] = 'should fail'
-
-    def _getLoaderSetting(self, setting):
-        return self.defaultLoader[setting].default
-
-
-class RCTester(unittest.TestCase):
-    """Class to test the functionality of the scriptable settings manager."""
-
-    @classmethod
-    def setUpClass(cls):
-        cls.rc = settings.UserSettingsLoader()
-        cls.rc['depletion.metadataKeys'] = ['ZAI']
-
-    def test_failAtNonexistentSetting(self):
-        """Verify that the loader will not load a nonexistent setting."""
-        with self.assertRaises(KeyError):
-            self.rc['bad setting'] = False
-
-    def test_failAtBadSetting_options(self):
-        """Verify that the loader will raise an error for bad options."""
-        with self.assertRaises(KeyError):
-            self.rc['depletion.metadata'] = ['this should fail']
-
-    def test_failAtBadSettings_type(self):
-        """Verify that the loader will raise an error for bad type."""
-        with self.assertRaises(TypeError):
-            self.rc['depletion.processTotal'] = 'this should fail'
-
-    def test_returnReaderSettings(self):
-        """Verify the correct reader settings can be retrieved."""
-        readerName = 'depletion'
-        expected = {
-            'metadataKeys': ['ZAI'],
-            'materialVariables': [],
-            'materials': [],
-            'processTotal': True,
-        }
-        actual = self.rc.getReaderSettings(readerName)
-        self.assertDictEqual(expected, actual)
-
-    def test_readerWithUpdatedSettings(self):
-        """Verify the settings passed to the reader reflect the update."""
-        from serpentTools.parsers.depletion import DepletionReader
-        with settings.rc as tempRC:
-            tempRC['depletion.metadataKeys'] = ['ZAI']
-            reader = DepletionReader('None')
-        self.assertTrue(reader.settings['metadataKeys'] == ['ZAI'])
-
-    def test_expandExtras(self):
-        """Verify that a set of extras is given if that is the only argument."""
-        extras = ['hello', 'testing']
-        with self.rc as tempRC:
-            tempRC['xs.variableExtras'] = extras
-            expected = set(extras)
-            actual = tempRC.expandVariables()
-        self.assertSetEqual(expected, actual)
-
-    def test_fullExtend(self):
-        """Verify that the variable expansion return the correct variables"""
-        groupNames = ['times', 'diffusion']
-        extras = ['hello']
-        expected = {'CMM_TRANSPXS', 'CMM_TRANSPXS_X', 'CMM_TRANSPXS_Y',
-                    'CMM_TRANSPXS_Z', 'CMM_DIFFCOEF', 'CMM_DIFFCOEF_X',
-                    'CMM_DIFFCOEF_Y', 'CMM_DIFFCOEF_Z', 'hello',
-                    'TOT_CPU_TIME', 'RUNNING_TIME', 'INIT_TIME', 'PROCESS_TIME',
-                    'TRANSPORT_CYCLE_TIME', 'BURNUP_CYCLE_TIME',
-                    'BATEMAN_SOLUTION_TIME', 'MPI_OVERHEAD_TIME',
-                    'ESTIMATED_RUNNING_TIME', 'CPU_USAGE',
-                    'TRANSPORT_CPU_USAGE', 'OMP_PARALLEL_FRAC'}
-        with self.rc as tempRC:
-            tempRC['xs.variableExtras'] = extras
-            tempRC['xs.variableGroups'] = groupNames
-            actual = tempRC.expandVariables()
-        self.assertSetEqual(expected, actual)
-
-
-<<<<<<< HEAD
-=======
-class ConfigLoaderTester(unittest.TestCase):
-    """Class to test loading multiple setttings at once, i.e. config files"""
-
-    @classmethod
-    def setUpClass(cls):
-        cls.configSettings = {
-            'branching.areUncsPresent': True,
-            'branching.floatVariables': ['Bhi', 'Tlo'],
-            'verbosity': 'warning',
-            'depletion.materials': ['fuel*'],
-            'depletion.materialVariables': ['ADENS', 'MDENS']
-        }
-        cls.nestedSettings = {
-            'branching': {
-                'areUncsPresent':
-                    cls.configSettings['branching.areUncsPresent'],
-                'floatVariables':
-                    cls.configSettings['branching.floatVariables']
-            },
-            'depletion': {
-                'materials': cls.configSettings['depletion.materials'],
-                'materialVariables':
-                    cls.configSettings['depletion.materialVariables']
-            },
-            'verbosity': cls.configSettings['verbosity']
-        }
-        cls.files = {'singleLevel': join(TEST_ROOT, 'singleLevelConf.yaml'),
-                     'nested': join(TEST_ROOT, 'nestedConf.yaml'),
-                     'badNested': join(TEST_ROOT, 'badNestedConf.yaml')}
-        cls.rc = settings.UserSettingsLoader()
-
-    def _writeTestRemoveConfFile(self, settings, filePath, expected, strict):
-        with open(filePath, 'w') as out:
-            yaml.dump(settings, out)
-        with self.rc:
-            self.rc.loadYaml(filePath, strict)
-            for key, value in six.iteritems(expected):
-                if isinstance(value, list):
-                    self.assertListEqual(value, self.rc[key])
-                else:
-                    self.assertEqual(value, self.rc[key])
-        remove(filePath)
-
-    def test_loadSingleLevelConfig(self):
-        """Test loading settings from a non-nested config file"""
-        self._writeTestRemoveConfFile(self.configSettings,
-                                      self.files['singleLevel'],
-self.configSettings, True)
-
-    def test_loadNestedConfig(self):
-        """Test loading settings from a nested config file"""
-        self._writeTestRemoveConfFile(self.nestedSettings, self.files['nested'],
-                                      self.configSettings, True)
-
-    def test_loadNestedNonStrict(self):
-        """Test loading settings with errors but non-strict error handling"""
-        badSettings = {'bad setting': False}
-        badSettings.update(self.nestedSettings)
-        self._writeTestRemoveConfFile(badSettings, self.files['nested'],
-                                      self.configSettings, False)
-
-
->>>>>>> 57cea242
-class MessagingTester(unittest.TestCase):
-    """Class to test the messaging framework."""
-
-    def test_futureDecorator(self):
-        """Verify that the future decorator doesn't break"""
-
-        @willChange('This function will be updated in the future, '
-                    'but will still exist')
-        def demoFuture(x, val=5):
-            return x + val
-
-        with warnings.catch_warnings(record=True) as record:
-            self.assertEqual(7, demoFuture(2))
-            self.assertEqual(7, demoFuture(2, 5))
-<<<<<<< HEAD
-            self.assertEquals(len(record), 2, 'Did not catch two warnings::willChange')
-=======
-            self.assertEquals(len(record), 2,
-                              'Did not catch two warnings::willChange')
->>>>>>> 57cea242
-
-    def test_depreciatedDecorator(self):
-        """Verify that the depreciated decorator doesn't break things"""
-
-        @deprecated('this nonexistent function')
-        def demoFunction(x, val=5):
-            return x + val
-
-        with warnings.catch_warnings(record=True) as record:
-            self.assertEqual(7, demoFunction(2))
-            self.assertEqual(7, demoFunction(2, 5))
-<<<<<<< HEAD
-            self.assertEquals(len(record), 2, 'Did not catch two warnings::deprecation')
-=======
-            self.assertEquals(len(record), 2,
-                              'Did not catch two warnings::deprecation')
->>>>>>> 57cea242
-
-
-if __name__ == '__main__':
-    unittest.main()+"""Tests for the settings loaders."""
+from os.path import join
+from os import remove
+import warnings
+import unittest
+
+import yaml
+import six
+
+from serpentTools import settings
+from serpentTools.messages import deprecated, willChange
+from serpentTools.tests import TEST_ROOT
+
+
+class DefaultSettingsTester(unittest.TestCase):
+    """Class to test the functionality of the master loader."""
+
+    @classmethod
+    def setUpClass(cls):
+        cls.defaultLoader = settings.DefaultSettingsLoader()
+        cls.testSetting = 'depletion.metadataKeys'
+        cls.testSettingExpected = ['ZAI', 'NAMES', 'DAYS', 'BU']
+        cls.testSettingMethod = cls.assertListEqual
+
+    def test_getDefault(self):
+        """Verify the default settings loader properly retrives defaults."""
+        self.testSettingMethod(self._getLoaderSetting(self.testSetting),
+                               self.testSettingExpected)
+
+    def test_cannotChangeDefaults(self):
+        """Verify the default settings loader is locked after creation."""
+        with self.assertRaises(KeyError):
+            self.defaultLoader['this'] = 'should fail'
+
+    def _getLoaderSetting(self, setting):
+        return self.defaultLoader[setting].default
+
+
+class RCTester(unittest.TestCase):
+    """Class to test the functionality of the scriptable settings manager."""
+
+    @classmethod
+    def setUpClass(cls):
+        cls.rc = settings.UserSettingsLoader()
+        cls.rc['depletion.metadataKeys'] = ['ZAI']
+
+    def test_failAtNonexistentSetting(self):
+        """Verify that the loader will not load a nonexistent setting."""
+        with self.assertRaises(KeyError):
+            self.rc['bad setting'] = False
+
+    def test_failAtBadSetting_options(self):
+        """Verify that the loader will raise an error for bad options."""
+        with self.assertRaises(KeyError):
+            self.rc['depletion.metadata'] = ['this should fail']
+
+    def test_failAtBadSettings_type(self):
+        """Verify that the loader will raise an error for bad type."""
+        with self.assertRaises(TypeError):
+            self.rc['depletion.processTotal'] = 'this should fail'
+
+    def test_returnReaderSettings(self):
+        """Verify the correct reader settings can be retrieved."""
+        readerName = 'depletion'
+        expected = {
+            'metadataKeys': ['ZAI'],
+            'materialVariables': [],
+            'materials': [],
+            'processTotal': True,
+        }
+        actual = self.rc.getReaderSettings(readerName)
+        self.assertDictEqual(expected, actual)
+
+    def test_readerWithUpdatedSettings(self):
+        """Verify the settings passed to the reader reflect the update."""
+        from serpentTools.parsers.depletion import DepletionReader
+        with settings.rc as tempRC:
+            tempRC['depletion.metadataKeys'] = ['ZAI']
+            reader = DepletionReader('None')
+        self.assertTrue(reader.settings['metadataKeys'] == ['ZAI'])
+
+    def test_expandExtras(self):
+        """Verify that a set of extras is given if that is the only argument."""
+        extras = ['hello', 'testing']
+        with self.rc as tempRC:
+            tempRC['xs.variableExtras'] = extras
+            expected = set(extras)
+            actual = tempRC.expandVariables()
+        self.assertSetEqual(expected, actual)
+
+    def test_fullExtend(self):
+        """Verify that the variable expansion return the correct variables"""
+        groupNames = ['times', 'diffusion']
+        extras = ['hello']
+        expected = {'CMM_TRANSPXS', 'CMM_TRANSPXS_X', 'CMM_TRANSPXS_Y',
+                    'CMM_TRANSPXS_Z', 'CMM_DIFFCOEF', 'CMM_DIFFCOEF_X',
+                    'CMM_DIFFCOEF_Y', 'CMM_DIFFCOEF_Z', 'hello',
+                    'TOT_CPU_TIME', 'RUNNING_TIME', 'INIT_TIME', 'PROCESS_TIME',
+                    'TRANSPORT_CYCLE_TIME', 'BURNUP_CYCLE_TIME',
+                    'BATEMAN_SOLUTION_TIME', 'MPI_OVERHEAD_TIME',
+                    'ESTIMATED_RUNNING_TIME', 'CPU_USAGE',
+                    'TRANSPORT_CPU_USAGE', 'OMP_PARALLEL_FRAC'}
+        with self.rc as tempRC:
+            tempRC['xs.variableExtras'] = extras
+            tempRC['xs.variableGroups'] = groupNames
+            actual = tempRC.expandVariables()
+        self.assertSetEqual(expected, actual)
+
+
+class ConfigLoaderTester(unittest.TestCase):
+    """Class to test loading multiple setttings at once, i.e. config files"""
+
+    @classmethod
+    def setUpClass(cls):
+        cls.configSettings = {
+            'branching.areUncsPresent': True,
+            'branching.floatVariables': ['Bhi', 'Tlo'],
+            'verbosity': 'warning',
+            'depletion.materials': ['fuel*'],
+            'depletion.materialVariables': ['ADENS', 'MDENS']
+        }
+        cls.nestedSettings = {
+            'branching': {
+                'areUncsPresent':
+                    cls.configSettings['branching.areUncsPresent'],
+                'floatVariables':
+                    cls.configSettings['branching.floatVariables']
+            },
+            'depletion': {
+                'materials': cls.configSettings['depletion.materials'],
+                'materialVariables':
+                    cls.configSettings['depletion.materialVariables']
+            },
+            'verbosity': cls.configSettings['verbosity']
+        }
+        cls.files = {'singleLevel': join(TEST_ROOT, 'singleLevelConf.yaml'),
+                     'nested': join(TEST_ROOT, 'nestedConf.yaml'),
+                     'badNested': join(TEST_ROOT, 'badNestedConf.yaml')}
+        cls.rc = settings.UserSettingsLoader()
+
+    def _writeTestRemoveConfFile(self, settings, filePath, expected, strict):
+        with open(filePath, 'w') as out:
+            yaml.dump(settings, out)
+        with self.rc:
+            self.rc.loadYaml(filePath, strict)
+            for key, value in six.iteritems(expected):
+                if isinstance(value, list):
+                    self.assertListEqual(value, self.rc[key])
+                else:
+                    self.assertEqual(value, self.rc[key])
+        remove(filePath)
+
+    def test_loadSingleLevelConfig(self):
+        """Test loading settings from a non-nested config file"""
+        self._writeTestRemoveConfFile(self.configSettings,
+                                      self.files['singleLevel'],
+self.configSettings, True)
+
+    def test_loadNestedConfig(self):
+        """Test loading settings from a nested config file"""
+        self._writeTestRemoveConfFile(self.nestedSettings, self.files['nested'],
+                                      self.configSettings, True)
+
+    def test_loadNestedNonStrict(self):
+        """Test loading settings with errors but non-strict error handling"""
+        badSettings = {'bad setting': False}
+        badSettings.update(self.nestedSettings)
+        self._writeTestRemoveConfFile(badSettings, self.files['nested'],
+                                      self.configSettings, False)
+
+
+class MessagingTester(unittest.TestCase):
+    """Class to test the messaging framework."""
+
+    def test_futureDecorator(self):
+        """Verify that the future decorator doesn't break"""
+
+        @willChange('This function will be updated in the future, '
+                    'but will still exist')
+        def demoFuture(x, val=5):
+            return x + val
+
+        with warnings.catch_warnings(record=True) as record:
+            self.assertEqual(7, demoFuture(2))
+            self.assertEqual(7, demoFuture(2, 5))
+            self.assertEquals(len(record), 2,
+                              'Did not catch two warnings::willChange')
+
+    def test_depreciatedDecorator(self):
+        """Verify that the depreciated decorator doesn't break things"""
+
+        @deprecated('this nonexistent function')
+        def demoFunction(x, val=5):
+            return x + val
+
+        with warnings.catch_warnings(record=True) as record:
+            self.assertEqual(7, demoFunction(2))
+            self.assertEqual(7, demoFunction(2, 5))
+            self.assertEquals(len(record), 2,
+                              'Did not catch two warnings::deprecation')
+
+
+if __name__ == '__main__':
+    unittest.main()