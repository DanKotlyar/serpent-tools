<<<<<<< HEAD
"""Parser responsible for reading the ``*bumat<n>.m`` files"""

from serpentTools.objects.readers import MaterialReader


class BumatReader(MaterialReader):
    """
    Parser responsible for reading and working with burned material files.

    Parameters
    ----------
    filePath: str
        path to the depletion file
    """
    pass
=======
"""Parser responsible for reading the ``*bumat<n>.m`` files"""

from serpentTools.objects.readers import MaterialReader


class BumatReader(MaterialReader):
    """
    Parser responsible for reading and working with burned material files.

    Parameters
    ----------
    filePath: str
        path to the depletion file
    """
    pass
>>>>>>> 1b61bbab
<|MERGE_RESOLUTION|>--- conflicted
+++ resolved
@@ -1,4 +1,3 @@
-<<<<<<< HEAD
 """Parser responsible for reading the ``*bumat<n>.m`` files"""
 
 from serpentTools.objects.readers import MaterialReader
@@ -13,21 +12,4 @@
     filePath: str
         path to the depletion file
     """
-    pass
-=======
-"""Parser responsible for reading the ``*bumat<n>.m`` files"""
-
-from serpentTools.objects.readers import MaterialReader
-
-
-class BumatReader(MaterialReader):
-    """
-    Parser responsible for reading and working with burned material files.
-
-    Parameters
-    ----------
-    filePath: str
-        path to the depletion file
-    """
-    pass
->>>>>>> 1b61bbab
+    pass