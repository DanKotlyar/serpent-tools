--- conflicted
+++ resolved
@@ -68,17 +68,6 @@
         indx, runTot, coefIndx, totCoef, totUniv = header
         self._whereAmI['runIndx'] = int(indx)
         self._whereAmI['coefIndx'] = int(coefIndx)
-<<<<<<< HEAD
-        if coefIndx not in self.branches:
-            branchNames = self._advance()[1:]
-            branchState = self._processBranchStateData()
-            self.branches[coefIndx] = (
-                BranchContainer(self, coefIndx, branchNames, branchState))
-        else:
-            self._advance()
-            self._advance()
-        return self.branches[coefIndx], int(totUniv)
-=======
         branchNames = tuple(self._advance()[1:])
         if branchNames not in self.branches:
             branchState = self._processBranchStateData()
@@ -87,23 +76,15 @@
         else:
             self._advance()
         return self.branches[branchNames], int(totUniv)
->>>>>>> a12e1a86
 
     def _processBranchStateData(self):
         keyValueList = self._advance()[1:]
         stateData = {}
-<<<<<<< HEAD
-        mappings = {'intVariables': int, 'floatVariables': float,
-                    'strVariables': str}
-        for keyIndex in range(0, len(keyValueList), 2):
-            key, value = keyValueList[keyIndex: keyIndex + 2]
-=======
         mappings = {'intVariables': int, 'floatVariables': float}
 
         for keyIndex in range(0, len(keyValueList), 2):
             key, value = keyValueList[keyIndex: keyIndex + 2]
             stateData[key] = value
->>>>>>> a12e1a86
             for mapKey, mapFunc in mappings.items():
                 if key in self.settings[mapKey]:
                     stateData[key] = mapFunc(value)
@@ -118,12 +99,8 @@
             splitList = self._advance(possibleEndOfFile=step == numVariables-1)
             varName = splitList[0]
             varValues = splitList[2:]
-<<<<<<< HEAD
-            if varName in self.settings['variables']:
-=======
             if (not any(self.settings['variables'])
                     or varName in self.settings['variables']):
->>>>>>> a12e1a86
                 univ[varName] = varValues
 
     def write(self, template=None):
@@ -146,16 +123,4 @@
         -------
 
         """
-        raise NotImplementedError
-
-
-if __name__ == '__main__':
-    from serpentTools.settings import rc
-
-    testFile = 'pwrpin100_branching.coe'
-    with rc as temprc:
-        rc['verbosity'] = 'debug'
-        rc['branching.strVariables'] = ['VERSION', 'TIME']
-        rc['xs.variableExtras'] = ['INF_TOT', 'INF_KINF', 'INF_S0']
-        branchReader = BranchingReader(testFile)
-        branchReader.read()+        raise NotImplementedError