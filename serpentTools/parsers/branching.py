--- conflicted
+++ resolved
@@ -1,4 +1,3 @@
-<<<<<<< HEAD
 """Parser responsible for reading the ``*coe.m`` files"""
 
 from serpentTools.objects.branchContainer import BranchContainer
@@ -123,57 +122,4 @@
         -------
 
         """
-        raise NotImplementedError
-
-
-if __name__ == '__main__':
-    from serpentTools.settings import rc
-
-    testFile = 'pwrpin100_branching.coe'
-    with rc as temprc:
-        rc['verbosity'] = 'debug'
-        rc['branching.strVariables'] = ['VERSION', 'TIME']
-        rc['xs.variableExtras'] = ['INF_TOT', 'INF_KINF', 'INF_S0']
-        branchReader = BranchingReader(testFile)
-        branchReader.read()
-=======
-"""Parser responsible for reading the ``*coe.m`` files"""
-
-from serpentTools.objects.readers import XSReader
-
-
-class BranchingReader(XSReader):
-    """
-    Parser responsible for reading and working with automated branching files.
-
-    Parameters
-    ----------
-    filePath: str
-        path to the depletion file
-    """
-
-    def __init__(self, filePath):
-        XSReader.__init__(self, filePath, 'branching')
-
-    def write(self, template=None):
-        """
-        Write the data from the branching sequence using a specified template.
-
-        Parameters
-        ----------
-        template: str
-            Will attempt to make a template in the following order:
-
-                #. By reading the template from the file pointed to by
-                   ``template``, or
-                #. Making a template directly from the string
-
-            If neither of these succeeds, the method will fail and raise an
-            exception.
-
-        Returns
-        -------
-
-        """
-        raise NotImplementedError
->>>>>>> 0c0c57f5
+        raise NotImplementedError