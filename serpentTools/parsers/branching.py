--- conflicted
+++ resolved
@@ -1,179 +1,137 @@
-<<<<<<< HEAD
-"""Parser responsible for reading the ``*coe.m`` files"""
-
-from serpentTools.objects.readers import XSReader
-
-
-class BranchingReader(XSReader):
-    """
-    Parser responsible for reading and working with automated branching files.
-
-    Parameters
-    ----------
-    filePath: str
-        path to the depletion file
-    """
-
-    def __init__(self, filePath):
-        XSReader.__init__(self, filePath, 'branching')
-
-    def write(self, template=None):
-        """
-        Write the data from the branching sequence using a specified template.
-
-        Parameters
-        ----------
-        template: str
-            Will attempt to make a template in the following order:
-
-                #. By reading the template from the file pointed to by
-                   ``template``, or
-                #. Making a template directly from the string
-
-            If neither of these succeeds, the method will fail and raise an
-            exception.
-
-        Returns
-        -------
-
-        """
-        raise NotImplementedError
-=======
-"""Parser responsible for reading the ``*coe.m`` files"""
-
-from serpentTools.objects.branchContainer import BranchContainer
-from serpentTools.objects.readers import XSReader
-from serpentTools.settings.messages import willChange, debug
-
-
-class BranchingReader(XSReader):
-    """
-    Parser responsible for reading and working with automated branching files.
-
-    Parameters
-    ----------
-    filePath: str
-        path to the depletion file
-    """
-
-    def __init__(self, filePath):
-        XSReader.__init__(self, filePath, 'branching')
-        self.__fileObj = None
-        self.branches = {}
-        self._whereAmI = {key: None for key in
-                          {'runIndx', 'coefIndx', 'buIndx', 'universe'}}
-
-    @willChange('Once #11 is closed, universes will not be stored as '
-                'dictionaries')
-    def read(self):
-        """Read the branching file and store the coefficients."""
-        debug('Preparing to read {}'.format(self.filePath))
-        with open(self.filePath) as fObj:
-            self.__fileObj = fObj
-            while self.__fileObj is not None:
-                self._processBranchBlock()
-        debug('Done reading branching file')
-
-    def _advance(self, possibleEndOfFile=False):
-        if self.__fileObj is None:
-            raise IOError("Attempting to read on file that has been closed.\n"
-                          "Parser: {}\nFile: {}".format(self, self.filePath))
-        line = self.__fileObj.readline()
-        if line == '':
-            if possibleEndOfFile:
-                self.__fileObj = None
-                return None
-            raise EOFError('Unexpected end of file {}'.format(self.filePath))
-        return line.split()
-
-    def _processBranchBlock(self):
-        fromHeader = self._processHeader()
-        if fromHeader is None:
-            return
-        thisBranch, totUniv = fromHeader
-        burnup, burnupIndex = self._advance()[:-1]
-        self._whereAmI['buIndx'] = int(burnupIndex)
-        for univNum in range(totUniv):
-            self._whereAmI['universe'] = univNum
-            debug(
-                'Reading run {runIndx} of {coefIndx} - universe {universe} at '
-                'burnup step {buIndx}'.format(**self._whereAmI))
-            self._processBranchUniverses(thisBranch, float(burnup),
-                                         self._whereAmI['buIndx'])
-
-    def _processHeader(self):
-        """Read over all data up to universe loop."""
-        header = self._advance(possibleEndOfFile=True)
-        if header is None:
-            return
-        indx, runTot, coefIndx, totCoef, totUniv = header
-        self._whereAmI['runIndx'] = int(indx)
-        self._whereAmI['coefIndx'] = int(coefIndx)
-        if coefIndx not in self.branches:
-            branchNames = self._advance()[1:]
-            branchState = self._processBranchStateData()
-            self.branches[coefIndx] = (
-                BranchContainer(self, coefIndx, branchNames, branchState))
-        else:
-            self._advance()
-            self._advance()
-        return self.branches[coefIndx], int(totUniv)
-
-    def _processBranchStateData(self):
-        keyValueList = self._advance()[1:]
-        stateData = {}
-        mappings = {'intVariables': int, 'floatVariables': float,
-                    'strVariables': str}
-        for keyIndex in range(0, len(keyValueList), 2):
-            key, value = keyValueList[keyIndex: keyIndex + 2]
-            for mapKey, mapFunc in mappings.items():
-                if key in self.settings[mapKey]:
-                    stateData[key] = mapFunc(value)
-                    break
-        return stateData
-
-    def _processBranchUniverses(self, branch, burnup, burnupIndex):
-        """Add universe data to this branch at this burnup."""
-        unvID, numVariables = [int(xx) for xx in self._advance()]
-        univ = branch.addUniverse(unvID, burnup, burnupIndex)
-        for step in range(numVariables):
-            splitList = self._advance(possibleEndOfFile=step == numVariables-1)
-            varName = splitList[0]
-            varValues = splitList[2:]
-            if varName in self.settings['variables']:
-                univ[varName] = varValues
-
-    def write(self, template=None):
-        """
-        Write the data from the branching sequence using a specified template.
-
-        Parameters
-        ----------
-        template: str
-            Will attempt to make a template in the following order:
-
-                #. By reading the template from the file pointed to by
-                   ``template``, or
-                #. Making a template directly from the string
-
-            If neither of these succeeds, the method will fail and raise an
-            exception.
-
-        Returns
-        -------
-
-        """
-        raise NotImplementedError
-
-
-if __name__ == '__main__':
-    from serpentTools.settings import rc
-
-    testFile = 'pwrpin100_branching.coe'
-    with rc as temprc:
-        rc['verbosity'] = 'debug'
-        rc['branching.strVariables'] = ['VERSION', 'TIME']
-        rc['xs.variableExtras'] = ['INF_TOT', 'INF_KINF', 'INF_S0']
-        branchReader = BranchingReader(testFile)
-        branchReader.read()
->>>>>>> 4916fa5c
+"""Parser responsible for reading the ``*coe.m`` files"""
+
+from serpentTools.objects.branchContainer import BranchContainer
+from serpentTools.objects.readers import XSReader
+from serpentTools.settings.messages import willChange, debug
+
+
+class BranchingReader(XSReader):
+    """
+    Parser responsible for reading and working with automated branching files.
+
+    Parameters
+    ----------
+    filePath: str
+        path to the depletion file
+    """
+
+    def __init__(self, filePath):
+        XSReader.__init__(self, filePath, 'branching')
+        self.__fileObj = None
+        self.branches = {}
+        self._whereAmI = {key: None for key in
+                          {'runIndx', 'coefIndx', 'buIndx', 'universe'}}
+
+    @willChange('Once #11 is closed, universes will not be stored as '
+                'dictionaries')
+    def read(self):
+        """Read the branching file and store the coefficients."""
+        debug('Preparing to read {}'.format(self.filePath))
+        with open(self.filePath) as fObj:
+            self.__fileObj = fObj
+            while self.__fileObj is not None:
+                self._processBranchBlock()
+        debug('Done reading branching file')
+
+    def _advance(self, possibleEndOfFile=False):
+        if self.__fileObj is None:
+            raise IOError("Attempting to read on file that has been closed.\n"
+                          "Parser: {}\nFile: {}".format(self, self.filePath))
+        line = self.__fileObj.readline()
+        if line == '':
+            if possibleEndOfFile:
+                self.__fileObj = None
+                return None
+            raise EOFError('Unexpected end of file {}'.format(self.filePath))
+        return line.split()
+
+    def _processBranchBlock(self):
+        fromHeader = self._processHeader()
+        if fromHeader is None:
+            return
+        thisBranch, totUniv = fromHeader
+        burnup, burnupIndex = self._advance()[:-1]
+        self._whereAmI['buIndx'] = int(burnupIndex)
+        for univNum in range(totUniv):
+            self._whereAmI['universe'] = univNum
+            debug(
+                'Reading run {runIndx} of {coefIndx} - universe {universe} at '
+                'burnup step {buIndx}'.format(**self._whereAmI))
+            self._processBranchUniverses(thisBranch, float(burnup),
+                                         self._whereAmI['buIndx'])
+
+    def _processHeader(self):
+        """Read over all data up to universe loop."""
+        header = self._advance(possibleEndOfFile=True)
+        if header is None:
+            return
+        indx, runTot, coefIndx, totCoef, totUniv = header
+        self._whereAmI['runIndx'] = int(indx)
+        self._whereAmI['coefIndx'] = int(coefIndx)
+        if coefIndx not in self.branches:
+            branchNames = self._advance()[1:]
+            branchState = self._processBranchStateData()
+            self.branches[coefIndx] = (
+                BranchContainer(self, coefIndx, branchNames, branchState))
+        else:
+            self._advance()
+            self._advance()
+        return self.branches[coefIndx], int(totUniv)
+
+    def _processBranchStateData(self):
+        keyValueList = self._advance()[1:]
+        stateData = {}
+        mappings = {'intVariables': int, 'floatVariables': float,
+                    'strVariables': str}
+        for keyIndex in range(0, len(keyValueList), 2):
+            key, value = keyValueList[keyIndex: keyIndex + 2]
+            for mapKey, mapFunc in mappings.items():
+                if key in self.settings[mapKey]:
+                    stateData[key] = mapFunc(value)
+                    break
+        return stateData
+
+    def _processBranchUniverses(self, branch, burnup, burnupIndex):
+        """Add universe data to this branch at this burnup."""
+        unvID, numVariables = [int(xx) for xx in self._advance()]
+        univ = branch.addUniverse(unvID, burnup, burnupIndex)
+        for step in range(numVariables):
+            splitList = self._advance(possibleEndOfFile=step == numVariables-1)
+            varName = splitList[0]
+            varValues = splitList[2:]
+            if varName in self.settings['variables']:
+                univ[varName] = varValues
+
+    def write(self, template=None):
+        """
+        Write the data from the branching sequence using a specified template.
+
+        Parameters
+        ----------
+        template: str
+            Will attempt to make a template in the following order:
+
+                #. By reading the template from the file pointed to by
+                   ``template``, or
+                #. Making a template directly from the string
+
+            If neither of these succeeds, the method will fail and raise an
+            exception.
+
+        Returns
+        -------
+
+        """
+        raise NotImplementedError
+
+
+if __name__ == '__main__':
+    from serpentTools.settings import rc
+
+    testFile = 'pwrpin100_branching.coe'
+    with rc as temprc:
+        rc['verbosity'] = 'debug'
+        rc['branching.strVariables'] = ['VERSION', 'TIME']
+        rc['xs.variableExtras'] = ['INF_TOT', 'INF_KINF', 'INF_S0']
+        branchReader = BranchingReader(testFile)
+        branchReader.read()