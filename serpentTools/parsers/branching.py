"""Parser responsible for reading the ``*coe.m`` files"""

from serpentTools.objects.readers import XSReader
<<<<<<< HEAD
from serpentTools.objects.branchContainer import BranchContainer
=======
>>>>>>> b65338b2


class BranchingReader(XSReader):
    """
    Parser responsible for reading and working with automated branching files.

    Parameters
    ----------
    filePath: str
        path to the depletion file
    """
<<<<<<< HEAD
    def __init__(self, filePath):
        XSReader.__init__(self, filePath, 'branching')
        self.__fileObj__ = None
        self.branches = {}
        self._loopLevel = [True, True, True]
        # looping over branches, universes, and coefficients

    def read(self):
        """Read the branching file and store the coefficients."""
        with open(self.filePath) as fObj:
            self.__fileObj__ = fObj
            while self._loopLevel[0]:
                self._processBranchBlock(fObj)

    def _advance(self):
        if self.__fileObj__ is None:
            raise IOError("Attempting to read on file that has been closed.\n"
                          "Parser: {}\nFile: {}".format(self, self.filePath))
        line = self.__fileObj__.readline()
        if line == '':
            self.__fileObj__ = None
            return None
        return line.split()

    def _processBranchBlock(self, fObj):
        thisBranch, totUniv = self._processHeader()
        burnup, burnupIndex = self._advance()[:-1]
        for univNum in range(totUniv):
            self._processBranchUniverses(thisBranch, burnup, burnupIndex)

    def _processHeader(self):
        """Read over all data up to universe loop."""
        indx, runTot, branchId, totBranch, totUniv = self._advance()
        self._loopLevel[0] = indx == runTot
        if branchId not in self.branches:
            branchNames = self._advance()[1:]
            branchState = self._processBranchStateData()
            self.branches[branchId] = (
                BranchContainer(self, branchId, branchNames, branchState))
        else:
            self._advance()
            self._advance()
        return self.branches[branchId], totUniv

    def _processBranchStateData(self):
        keyValueList = self._advance()[1:]
        stateData = {}
        mappings = {'intVariables': int, 'floatVariables': float}
        for keyIndex in range(0, len(keyValueList), 2):
            key, value = keyValueList[keyIndex: keyIndex + 1]
            for mapKey, mapFunc in mappings.items():
                if key in self.settings[mapKey]:
                    stateData[key] = mapFunc(value)
                    break
        return stateData

    def _processBranchUniverses(self, branch, burnup, burnupIndex):
        """Add universe data to this branch at this burnup."""
        #TODO This
=======

    def __init__(self, filePath):
        XSReader.__init__(self, filePath, 'branching')
>>>>>>> b65338b2

    def write(self, template=None):
        """
        Write the data from the branching sequence using a specified template.

        Parameters
        ----------
        template: str
            Will attempt to make a template in the following order:

                #. By reading the template from the file pointed to by
                   ``template``, or
                #. Making a template directly from the string

            If neither of these succeeds, the method will fail and raise an
            exception.

        Returns
        -------

        """
<<<<<<< HEAD
        pass

=======
        raise NotImplementedError

>>>>>>> b65338b2
<|MERGE_RESOLUTION|>--- conflicted
+++ resolved
@@ -1,111 +1,96 @@
-"""Parser responsible for reading the ``*coe.m`` files"""
-
-from serpentTools.objects.readers import XSReader
-<<<<<<< HEAD
-from serpentTools.objects.branchContainer import BranchContainer
-=======
->>>>>>> b65338b2
-
-
-class BranchingReader(XSReader):
-    """
-    Parser responsible for reading and working with automated branching files.
-
-    Parameters
-    ----------
-    filePath: str
-        path to the depletion file
-    """
-<<<<<<< HEAD
-    def __init__(self, filePath):
-        XSReader.__init__(self, filePath, 'branching')
-        self.__fileObj__ = None
-        self.branches = {}
-        self._loopLevel = [True, True, True]
-        # looping over branches, universes, and coefficients
-
-    def read(self):
-        """Read the branching file and store the coefficients."""
-        with open(self.filePath) as fObj:
-            self.__fileObj__ = fObj
-            while self._loopLevel[0]:
-                self._processBranchBlock(fObj)
-
-    def _advance(self):
-        if self.__fileObj__ is None:
-            raise IOError("Attempting to read on file that has been closed.\n"
-                          "Parser: {}\nFile: {}".format(self, self.filePath))
-        line = self.__fileObj__.readline()
-        if line == '':
-            self.__fileObj__ = None
-            return None
-        return line.split()
-
-    def _processBranchBlock(self, fObj):
-        thisBranch, totUniv = self._processHeader()
-        burnup, burnupIndex = self._advance()[:-1]
-        for univNum in range(totUniv):
-            self._processBranchUniverses(thisBranch, burnup, burnupIndex)
-
-    def _processHeader(self):
-        """Read over all data up to universe loop."""
-        indx, runTot, branchId, totBranch, totUniv = self._advance()
-        self._loopLevel[0] = indx == runTot
-        if branchId not in self.branches:
-            branchNames = self._advance()[1:]
-            branchState = self._processBranchStateData()
-            self.branches[branchId] = (
-                BranchContainer(self, branchId, branchNames, branchState))
-        else:
-            self._advance()
-            self._advance()
-        return self.branches[branchId], totUniv
-
-    def _processBranchStateData(self):
-        keyValueList = self._advance()[1:]
-        stateData = {}
-        mappings = {'intVariables': int, 'floatVariables': float}
-        for keyIndex in range(0, len(keyValueList), 2):
-            key, value = keyValueList[keyIndex: keyIndex + 1]
-            for mapKey, mapFunc in mappings.items():
-                if key in self.settings[mapKey]:
-                    stateData[key] = mapFunc(value)
-                    break
-        return stateData
-
-    def _processBranchUniverses(self, branch, burnup, burnupIndex):
-        """Add universe data to this branch at this burnup."""
-        #TODO This
-=======
-
-    def __init__(self, filePath):
-        XSReader.__init__(self, filePath, 'branching')
->>>>>>> b65338b2
-
-    def write(self, template=None):
-        """
-        Write the data from the branching sequence using a specified template.
-
-        Parameters
-        ----------
-        template: str
-            Will attempt to make a template in the following order:
-
-                #. By reading the template from the file pointed to by
-                   ``template``, or
-                #. Making a template directly from the string
-
-            If neither of these succeeds, the method will fail and raise an
-            exception.
-
-        Returns
-        -------
-
-        """
-<<<<<<< HEAD
-        pass
-
-=======
-        raise NotImplementedError
-
->>>>>>> b65338b2
+"""Parser responsible for reading the ``*coe.m`` files"""
+
+from serpentTools.objects.readers import XSReader
+from serpentTools.objects.branchContainer import BranchContainer
+
+
+class BranchingReader(XSReader):
+    """
+    Parser responsible for reading and working with automated branching files.
+
+    Parameters
+    ----------
+    filePath: str
+        path to the depletion file
+    """
+    def __init__(self, filePath):
+        XSReader.__init__(self, filePath, 'branching')
+        self.__fileObj__ = None
+        self.branches = {}
+        self._loopLevel = [True, True, True]
+        # looping over branches, universes, and coefficients
+
+    def read(self):
+        """Read the branching file and store the coefficients."""
+        with open(self.filePath) as fObj:
+            self.__fileObj__ = fObj
+            while self._loopLevel[0]:
+                self._processBranchBlock(fObj)
+
+    def _advance(self):
+        if self.__fileObj__ is None:
+            raise IOError("Attempting to read on file that has been closed.\n"
+                          "Parser: {}\nFile: {}".format(self, self.filePath))
+        line = self.__fileObj__.readline()
+        if line == '':
+            self.__fileObj__ = None
+            return None
+        return line.split()
+
+    def _processBranchBlock(self, fObj):
+        thisBranch, totUniv = self._processHeader()
+        burnup, burnupIndex = self._advance()[:-1]
+        for univNum in range(totUniv):
+            self._processBranchUniverses(thisBranch, burnup, burnupIndex)
+
+    def _processHeader(self):
+        """Read over all data up to universe loop."""
+        indx, runTot, branchId, totBranch, totUniv = self._advance()
+        self._loopLevel[0] = indx == runTot
+        if branchId not in self.branches:
+            branchNames = self._advance()[1:]
+            branchState = self._processBranchStateData()
+            self.branches[branchId] = (
+                BranchContainer(self, branchId, branchNames, branchState))
+        else:
+            self._advance()
+            self._advance()
+        return self.branches[branchId], totUniv
+
+    def _processBranchStateData(self):
+        keyValueList = self._advance()[1:]
+        stateData = {}
+        mappings = {'intVariables': int, 'floatVariables': float}
+        for keyIndex in range(0, len(keyValueList), 2):
+            key, value = keyValueList[keyIndex: keyIndex + 1]
+            for mapKey, mapFunc in mappings.items():
+                if key in self.settings[mapKey]:
+                    stateData[key] = mapFunc(value)
+                    break
+        return stateData
+
+    def _processBranchUniverses(self, branch, burnup, burnupIndex):
+        """Add universe data to this branch at this burnup."""
+        #TODO This
+
+    def write(self, template=None):
+        """
+        Write the data from the branching sequence using a specified template.
+
+        Parameters
+        ----------
+        template: str
+            Will attempt to make a template in the following order:
+
+                #. By reading the template from the file pointed to by
+                   ``template``, or
+                #. Making a template directly from the string
+
+            If neither of these succeeds, the method will fail and raise an
+            exception.
+
+        Returns
+        -------
+
+        """
+        raise NotImplementedError