"""Parser responsible for reading the ``*res.m`` files"""

<<<<<<< HEAD
=======
from serpentTools.objects.readers import BaseReader
>>>>>>> b65338b2

from serpentTools.objects.readers import XSReader

<<<<<<< HEAD

class ResultsReader(XSReader):
=======
class ResultsReader(BaseReader):
>>>>>>> b65338b2
    """
    Parser responsible for reading and working with result files.

    Parameters
    ----------
    filePath: str
        path to the depletion file
    """
    def __init__(self, filePath):
        XSReader.__init__(self, filePath, ['branching', 'xs'])
<|MERGE_RESOLUTION|>--- conflicted
+++ resolved
@@ -1,25 +1,15 @@
-"""Parser responsible for reading the ``*res.m`` files"""
-
-<<<<<<< HEAD
-=======
-from serpentTools.objects.readers import BaseReader
->>>>>>> b65338b2
-
-from serpentTools.objects.readers import XSReader
-
-<<<<<<< HEAD
-
-class ResultsReader(XSReader):
-=======
-class ResultsReader(BaseReader):
->>>>>>> b65338b2
-    """
-    Parser responsible for reading and working with result files.
-
-    Parameters
-    ----------
-    filePath: str
-        path to the depletion file
-    """
-    def __init__(self, filePath):
-        XSReader.__init__(self, filePath, ['branching', 'xs'])
+"""Parser responsible for reading the ``*res.m`` files"""
+
+from serpentTools.objects.readers import BaseReader
+
+
+class ResultsReader(BaseReader):
+    """
+    Parser responsible for reading and working with result files.
+
+    Parameters
+    ----------
+    filePath: str
+        path to the depletion file
+    """
+    pass